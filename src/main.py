--- conflicted
+++ resolved
@@ -1,23 +1,3 @@
-<<<<<<< HEAD
-def substructure_search(mols, mol) -> list[str]:
-    """
-        Read the html file of the kolesa listing
-    Args:
-        mols (str): List of molecules as SMILES strings
-        mol (str): Substructure as SMILES string
-    Returns:
-        list[str]: a list of all molecules from mols that contain substructure from mol
-    """
-    substructures_searched = []
-
-    for item in mols:
-        if mol in item:
-            substructures_searched.append(item)
-
-    return substructures_searched
-
-print(substructure_search(["CCO", "c1ccccc1", "CC(=O)O", "CC(=O)Oc1ccccc1C(=O)O"], "c1ccccc1"))
-=======
 import json
 
 from fastapi import FastAPI, status, HTTPException, UploadFile, File
@@ -213,5 +193,4 @@
     return mol is not None
 
 molecules_db = []
-unique_identifiers = set()
->>>>>>> a1da9db9
+unique_identifiers = set()