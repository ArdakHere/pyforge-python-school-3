<<<<<<< HEAD
[
	{
		"id": 8,
		"name": "bethatethaethanol",
        "smiles": "CCO"
	}
]
=======
[
	{
		"id": 8,
		"name": "bethatethaethanol",
        	"smiles": "CCO"
	}
]
>>>>>>> 0af38891
<|MERGE_RESOLUTION|>--- conflicted
+++ resolved
@@ -1,4 +1,4 @@
-<<<<<<< HEAD
+
 [
 	{
 		"id": 8,
@@ -6,12 +6,3 @@
         "smiles": "CCO"
 	}
 ]
-=======
-[
-	{
-		"id": 8,
-		"name": "bethatethaethanol",
-        	"smiles": "CCO"
-	}
-]
->>>>>>> 0af38891
